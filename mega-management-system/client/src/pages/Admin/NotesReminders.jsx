// File path: client/src/pages/Admin/NotesReminders.jsx
// REPLACE entire file with this

import React, { useState, useEffect } from 'react';
<<<<<<< HEAD
import { Plus, Pin, Edit2, Trash2, X, Calendar, Clock, Repeat, Bell, Copy, Check, ChevronDown, ChevronUp, Upload, File, FileText, FileSpreadsheet, Image as ImageIcon, Download, Paperclip, ChevronRight, AlertCircle, Wallet } from 'lucide-react';
=======
import { Plus, Pin, Edit2, Trash2, X, Calendar, Clock, Repeat, Bell, Copy, Check, ChevronDown, ChevronUp, Upload, File, FileText, FileSpreadsheet, Image as ImageIcon, Download, Paperclip, ChevronRight, AlertCircle, Globe, Lock } from 'lucide-react';
>>>>>>> e74eeb47
import noteService from '../../services/noteService';
import reminderService from '../../services/reminderService';
import { useNotifications } from '../../context/NotificationContext';
import { useAuth } from '../../context/AuthContext';
import toast from 'react-hot-toast';
import { formatNaturalDate, formatDateTime, formatTime, getSmartDefaults, formatRepeatPattern } from '../../utils/formatters';
import EmployeeWalletSection from '../../components/wallet/EmployeeWalletSection';

const NotesReminders = () => {
  const { user } = useAuth();
  const [activeTab, setActiveTab] = useState('notes');
  const [notes, setNotes] = useState([]);
  const [reminders, setReminders] = useState([]);
  const [loading, setLoading] = useState(true);
  const [showNoteModal, setShowNoteModal] = useState(false);
  const [showReminderModal, setShowReminderModal] = useState(false);
  const [editingNote, setEditingNote] = useState(null);
  const [editingReminder, setEditingReminder] = useState(null);
  const [expandedNotes, setExpandedNotes] = useState({});
  const [copiedNoteId, setCopiedNoteId] = useState(null);
  const { addNotification } = useNotifications();

  // Note form state
  const [noteForm, setNoteForm] = useState({ heading: '', content: '', visibility: 'private' });
  
  // File management state (separate section)
  const [files, setFiles] = useState([]);
  const [uploadingFiles, setUploadingFiles] = useState([]);
  const [showFileUploadModal, setShowFileUploadModal] = useState(false);
  const [currentFile, setCurrentFile] = useState(null);
  const [fileNote, setFileNote] = useState('');
  const [renamingFile, setRenamingFile] = useState(null);
  const [renameValue, setRenameValue] = useState('');

  // Reminder form state
  const [reminderForm, setReminderForm] = useState({
    title: '',
    reminderDate: '',
    reminderTime: '',
    repeatFrequency: 'none',
    isAdvanced: false,
    customInterval: 1,
    customIntervalUnit: 'days',
    weeklyDays: [],
    monthlyType: 'date',
    monthlyDate: 1,
    monthlyWeekNumber: 1,
    monthlyWeekDay: 1,
    alertTimes: [],
    startDate: '',
    endDate: '',
    visibility: 'private'
  });

  const [newAlertTime, setNewAlertTime] = useState('');
  const [showAdvancedOptions, setShowAdvancedOptions] = useState(false);
  const [formErrors, setFormErrors] = useState({});

  const colors = ['#FFE5E5', '#FFF4E5', '#E5F5FF', '#F0E5FF', '#E5FFE5', '#FFE5F5'];
  const weekDays = ['Sun', 'Mon', 'Tue', 'Wed', 'Thu', 'Fri', 'Sat'];
  const allowedFileTypes = ['pdf', 'doc', 'docx', 'txt', 'xls', 'xlsx', 'jpg', 'jpeg', 'png', 'gif', 'webp'];

  useEffect(() => {
    fetchData();
    fetchFiles();
    const interval = setInterval(checkDueReminders, 60000);
    return () => clearInterval(interval);
    // eslint-disable-next-line react-hooks/exhaustive-deps
  }, []);

  const fetchData = async () => {
    try {
      setLoading(true);
      const [notesRes, remindersRes] = await Promise.all([
        noteService.getAllNotes(),
        reminderService.getAllReminders()
      ]);
      
      if (notesRes.success) setNotes(notesRes.data);
      if (remindersRes.success) setReminders(remindersRes.data);
    } catch (error) {
      toast.error('Error loading data');
    } finally {
      setLoading(false);
    }
  };

  const fetchFiles = async () => {
    try {
      // Fetch all notes and reminders with attachments to display in Files section
      const [notesRes, remindersRes] = await Promise.all([
        noteService.getAllNotes(),
        reminderService.getAllReminders()
      ]);
      
      const allFiles = [];
      
      // Extract files from notes
      if (notesRes.success && notesRes.data) {
        notesRes.data.forEach(note => {
          if (note.attachments && note.attachments.length > 0) {
            note.attachments.forEach(att => {
              allFiles.push({
                ...att,
                sourceType: 'note',
                sourceId: note._id,
                sourceName: note.heading,
                noteContent: note.content
              });
            });
          }
        });
      }
      
      // Extract files from reminders
      if (remindersRes.success && remindersRes.data) {
        remindersRes.data.forEach(reminder => {
          if (reminder.attachments && reminder.attachments.length > 0) {
            reminder.attachments.forEach(att => {
              allFiles.push({
                ...att,
                sourceType: 'reminder',
                sourceId: reminder._id,
                sourceName: reminder.title,
                noteContent: ''
              });
            });
          }
        });
      }
      
      setFiles(allFiles);
    } catch (error) {
      console.error('Error fetching files:', error);
    }
  };

  const checkDueReminders = async () => {
    try {
      const response = await reminderService.checkDueReminders();
      if (response.success && response.data.length > 0) {
        response.data.forEach(reminder => {
          addNotification({
            type: 'info',
            title: '🔔 Reminder',
            message: `${reminder.title} ${reminder.triggeredTime ? `at ${reminder.triggeredTime}` : ''}`
          });
        });
        fetchData();
      }
    } catch (error) {
      console.error('Error checking reminders:', error);
    }
  };

  // File helper functions
  const getFileIcon = (fileType) => {
    const type = fileType.toLowerCase();
    if (['jpg', 'jpeg', 'png', 'gif', 'webp'].includes(type)) {
      return <ImageIcon className="h-5 w-5" />;
    } else if (['pdf', 'doc', 'docx', 'txt'].includes(type)) {
      return <FileText className="h-5 w-5" />;
    } else if (['xls', 'xlsx'].includes(type)) {
      return <FileSpreadsheet className="h-5 w-5" />;
    }
    return <File className="h-5 w-5" />;
  };

  const formatFileSize = (bytes) => {
    if (bytes === 0) return '0 Bytes';
    const k = 1024;
    const sizes = ['Bytes', 'KB', 'MB', 'GB'];
    const i = Math.floor(Math.log(bytes) / Math.log(k));
    return Math.round(bytes / Math.pow(k, i) * 100) / 100 + ' ' + sizes[i];
  };

  // File management functions
  const handleFileUpload = (e) => {
    const selectedFiles = Array.from(e.target.files);
    
    // Validate file types
    const invalidFiles = selectedFiles.filter(file => {
      const ext = file.name.split('.').pop().toLowerCase();
      return !allowedFileTypes.includes(ext);
    });
    
    if (invalidFiles.length > 0) {
      toast.error(`Invalid file type. Allowed: ${allowedFileTypes.join(', ')}`);
      return;
    }
    
    // Add to uploading queue
    setUploadingFiles([...uploadingFiles, ...selectedFiles]);
    toast.success(`${selectedFiles.length} file(s) selected. Click on each to add details and save.`);
  };

  const openFileModal = (file) => {
    setCurrentFile(file);
    setFileNote('');
    setShowFileUploadModal(true);
  };

  const handleSaveFile = async () => {
    if (!currentFile) return;
    
    try {
      // Create a note with this file as attachment
      const noteData = {
        heading: currentFile.name,
        content: fileNote || 'File attachment'
      };
      
      const response = await noteService.createNote(noteData, [currentFile]);
      
      if (response.success) {
        // Remove from uploading queue
        setUploadingFiles(uploadingFiles.filter(f => f !== currentFile));
        setShowFileUploadModal(false);
        setCurrentFile(null);
        setFileNote('');
        
        // Refresh files
        await fetchFiles();
        await fetchData();
        
        toast.success('File uploaded successfully');
      }
    } catch (error) {
      toast.error('Error uploading file');
    }
  };

  const handleDeleteFile = async (file) => {
    if (!window.confirm('Are you sure you want to delete this file?')) return;

    try {
      let response;
      if (file.sourceType === 'note') {
        response = await noteService.deleteAttachment(file.sourceId, file._id);
      } else {
        response = await reminderService.deleteAttachment(file.sourceId, file._id);
      }
      
      if (response.success) {
        toast.success('File deleted successfully');
        await fetchFiles();
        await fetchData();
      }
    } catch (error) {
      toast.error('Error deleting file');
    }
  };

  const startRenameFile = (file) => {
    setRenamingFile(file);
    setRenameValue(file.filename);
  };

  const cancelRename = () => {
    setRenamingFile(null);
    setRenameValue('');
  };

  const handleRenameFile = async () => {
    if (!renameValue.trim() || !renamingFile) {
      toast.error('Filename cannot be empty');
      return;
    }

    try {
      let response;
      if (renamingFile.sourceType === 'note') {
        response = await noteService.renameAttachment(renamingFile.sourceId, renamingFile._id, renameValue);
      } else {
        response = await reminderService.renameAttachment(renamingFile.sourceId, renamingFile._id, renameValue);
      }
      
      if (response.success) {
        toast.success('File renamed successfully');
        cancelRename();
        await fetchFiles();
        await fetchData();
      }
    } catch (error) {
      toast.error('Error renaming file');
    }
  };

  const downloadFile = (url) => {
    window.open(url, '_blank');
  };

  const removeUploadingFile = (file) => {
    setUploadingFiles(uploadingFiles.filter(f => f !== file));
  };

  // Note handlers
  const handleCreateNote = async () => {
    if (!noteForm.heading.trim() || !noteForm.content.trim()) {
      toast.error('Please fill in all fields');
      return;
    }

    try {
      const response = await noteService.createNote(noteForm, null);
      if (response.success) {
        setNotes([response.data, ...notes]);
        setNoteForm({ heading: '', content: '', visibility: 'private' });
        setShowNoteModal(false);
        toast.success('Note created successfully');
      }
    } catch (error) {
      toast.error('Error creating note');
    }
  };

  const handleUpdateNote = async () => {
    if (!noteForm.heading.trim() || !noteForm.content.trim()) {
      toast.error('Please fill in all fields');
      return;
    }

    try {
      const response = await noteService.updateNote(editingNote._id, noteForm, null);
      if (response.success) {
        setNotes(notes.map(n => n._id === editingNote._id ? response.data : n));
        setNoteForm({ heading: '', content: '', visibility: 'private' });
        setEditingNote(null);
        setShowNoteModal(false);
        toast.success('Note updated successfully');
      }
    } catch (error) {
      toast.error('Error updating note');
    }
  };

  const handleTogglePin = async (noteId) => {
    try {
      const response = await noteService.togglePin(noteId);
      if (response.success) {
        setNotes(notes.map(n => n._id === noteId ? response.data : n).sort((a, b) => {
          if (a.isPinned && !b.isPinned) return -1;
          if (!a.isPinned && b.isPinned) return 1;
          return new Date(b.createdAt) - new Date(a.createdAt);
        }));
      }
    } catch (error) {
      toast.error('Error toggling pin');
    }
  };

  const handleDeleteNote = async (noteId) => {
    if (!window.confirm('Are you sure you want to delete this note?')) return;

    try {
      const response = await noteService.deleteNote(noteId);
      if (response.success) {
        setNotes(notes.filter(n => n._id !== noteId));
        toast.success('Note deleted successfully');
      }
    } catch (error) {
      toast.error('Error deleting note');
    }
  };

  const handleCopyNote = async (noteId, content) => {
    try {
      await navigator.clipboard.writeText(content);
      setCopiedNoteId(noteId);
      toast.success('Copied to clipboard');
      setTimeout(() => setCopiedNoteId(null), 2000);
    } catch (error) {
      toast.error('Failed to copy');
    }
  };

  const toggleNoteExpansion = (noteId) => {
    setExpandedNotes(prev => ({ ...prev, [noteId]: !prev[noteId] }));
  };

  // Reminder handlers
  const validateReminderForm = () => {
    const errors = {};
    
    // Title is always required
    if (!reminderForm.title || !reminderForm.title.trim()) {
      errors.title = 'Title is required';
    }

    // Validate based on mode
    if (showAdvancedOptions || reminderForm.isAdvanced) {
      // Advanced mode: need startDate
      if (!reminderForm.startDate) {
        errors.startDate = 'Start date is required';
      } else {
        // Validate end date if provided
        if (reminderForm.endDate && new Date(reminderForm.endDate) < new Date(reminderForm.startDate)) {
          errors.endDate = 'End date must be after start date';
        }
      }
      if (!reminderForm.reminderTime) {
        errors.reminderTime = 'Time is required';
      }
    } else {
      // Simple mode: need reminderDate
      if (!reminderForm.reminderDate) {
        errors.reminderDate = 'Date is required';
      } else {
        // Validate that date is not in the past (optional but good UX)
        const selectedDate = new Date(reminderForm.reminderDate);
        const today = new Date();
        today.setHours(0, 0, 0, 0);
        if (selectedDate < today && reminderForm.repeatFrequency === 'none') {
          // Allow past dates only if it's a one-time reminder (user might want to track past events)
        }
      }
      if (!reminderForm.reminderTime) {
        errors.reminderTime = 'Time is required';
      }
    }

    // Validate weekly days if weekly repeat is selected
    if (reminderForm.repeatFrequency === 'weekly' && reminderForm.weeklyDays.length === 0) {
      // This is not an error, but a warning - we'll allow it
    }

    setFormErrors(errors);
    return Object.keys(errors).length === 0;
  };

  const handleCreateReminder = async () => {
    if (!validateReminderForm()) {
      toast.error('Please fix the errors before creating the reminder');
      return;
    }

    try {
      const dataToSend = { ...reminderForm };
      
      if (showAdvancedOptions || reminderForm.isAdvanced) {
        // Advanced mode: use startDate as reminderDate
        dataToSend.reminderDate = reminderForm.startDate || reminderForm.reminderDate;
        dataToSend.isAdvanced = true;
      } else {
        // Simple mode: use reminderDate, set isAdvanced to false, clear advanced fields
        dataToSend.isAdvanced = false;
        dataToSend.startDate = undefined;
        dataToSend.endDate = undefined;
        dataToSend.alertTimes = [];
        dataToSend.weeklyDays = [];
        dataToSend.customInterval = 1;
      }

      const response = await reminderService.createReminder(dataToSend, null);
      if (response.success) {
        setReminders([response.data, ...reminders]);
        resetReminderForm();
        setShowReminderModal(false);
        toast.success('Reminder created successfully');
      }
    } catch (error) {
      toast.error('Error creating reminder');
    }
  };

  const handleUpdateReminder = async () => {
    if (!validateReminderForm()) {
      toast.error('Please fix the errors before updating the reminder');
      return;
    }

    try {
      const dataToSend = { ...reminderForm };
      
      if (showAdvancedOptions || reminderForm.isAdvanced) {
        // Advanced mode: use startDate as reminderDate
        dataToSend.reminderDate = reminderForm.startDate || reminderForm.reminderDate;
        dataToSend.isAdvanced = true;
      } else {
        // Simple mode: use reminderDate, set isAdvanced to false, clear advanced fields
        dataToSend.isAdvanced = false;
        dataToSend.startDate = undefined;
        dataToSend.endDate = undefined;
        dataToSend.alertTimes = [];
        dataToSend.weeklyDays = [];
        dataToSend.customInterval = 1;
      }

      const response = await reminderService.updateReminder(editingReminder._id, dataToSend, null);
      if (response.success) {
        setReminders(reminders.map(r => r._id === editingReminder._id ? response.data : r));
        resetReminderForm();
        setEditingReminder(null);
        setShowReminderModal(false);
        toast.success('Reminder updated successfully');
      }
    } catch (error) {
      toast.error('Error updating reminder');
    }
  };

  const handleDeleteReminder = async (reminderId) => {
    if (!window.confirm('Are you sure you want to delete this reminder?')) return;

    try {
      const response = await reminderService.deleteReminder(reminderId);
      if (response.success) {
        setReminders(reminders.filter(r => r._id !== reminderId));
        toast.success('Reminder deleted successfully');
      }
    } catch (error) {
      toast.error('Error deleting reminder');
    }
  };

  const resetReminderForm = () => {
    const defaults = getSmartDefaults();
    setReminderForm({
      title: '',
      reminderDate: defaults.date,
      reminderTime: defaults.time,
      repeatFrequency: 'none',
      isAdvanced: false,
      customInterval: 1,
      customIntervalUnit: 'days',
      weeklyDays: [],
      monthlyType: 'date',
      monthlyDate: 1,
      monthlyWeekNumber: 1,
      monthlyWeekDay: 1,
      alertTimes: [],
      startDate: '',
      endDate: '',
      visibility: 'private'
    });
    setNewAlertTime('');
    setShowAdvancedOptions(false);
    setFormErrors({});
  };

  const openNoteModal = (note = null) => {
    if (note) {
      setEditingNote(note);
      setNoteForm({ heading: note.heading, content: note.content, visibility: note.visibility || 'private' });
    } else {
      setEditingNote(null);
      setNoteForm({ heading: '', content: '', visibility: 'private' });
    }
    setShowNoteModal(true);
  };

  const openReminderModal = (reminder = null) => {
    if (reminder) {
      setEditingReminder(reminder);
      const isAdvanced = reminder.isAdvanced || false;
      setShowAdvancedOptions(isAdvanced);
      setReminderForm({
        title: reminder.title,
        reminderDate: reminder.reminderDate ? new Date(reminder.reminderDate).toISOString().split('T')[0] : '',
        reminderTime: reminder.reminderTime || '',
        repeatFrequency: reminder.repeatFrequency || 'none',
        isAdvanced: isAdvanced,
        customInterval: reminder.customInterval || 1,
        customIntervalUnit: reminder.customIntervalUnit || 'days',
        weeklyDays: reminder.weeklyDays || [],
        monthlyType: reminder.monthlyType || 'date',
        monthlyDate: reminder.monthlyDate || 1,
        monthlyWeekNumber: reminder.monthlyWeekNumber || 1,
        monthlyWeekDay: reminder.monthlyWeekDay || 1,
        alertTimes: reminder.alertTimes || [],
        startDate: reminder.startDate ? new Date(reminder.startDate).toISOString().split('T')[0] : (reminder.reminderDate ? new Date(reminder.reminderDate).toISOString().split('T')[0] : ''),
        endDate: reminder.endDate ? new Date(reminder.endDate).toISOString().split('T')[0] : '',
        visibility: reminder.visibility || 'private'
      });
    } else {
      setEditingReminder(null);
      resetReminderForm();
    }
    setFormErrors({});
    setShowReminderModal(true);
  };

  const toggleWeekDay = (day) => {
    setReminderForm(prev => ({
      ...prev,
      weeklyDays: prev.weeklyDays.includes(day)
        ? prev.weeklyDays.filter(d => d !== day)
        : [...prev.weeklyDays, day]
    }));
  };

  const addAlertTime = () => {
    if (newAlertTime && !reminderForm.alertTimes.includes(newAlertTime)) {
      setReminderForm(prev => ({
        ...prev,
        alertTimes: [...prev.alertTimes, newAlertTime].sort()
      }));
      setNewAlertTime('');
    }
  };

  const removeAlertTime = (time) => {
    setReminderForm(prev => ({
      ...prev,
      alertTimes: prev.alertTimes.filter(t => t !== time)
    }));
  };

  const formatDate = (dateString) => {
    const date = new Date(dateString);
    return date.toLocaleDateString('en-IN', { day: 'numeric', month: 'short', year: 'numeric' });
  };


  if (loading) {
    return (
      <div className="flex items-center justify-center h-screen">
        <div className="animate-spin rounded-full h-12 w-12 border-b-2 border-primary-600"></div>
      </div>
    );
  }

  return (
    <div className="h-full bg-gray-50 overflow-y-auto">
      {/* Header */}
      <div className="bg-white border-b border-gray-200 px-4 py-4 lg:px-6 sticky top-0 z-10">
        <div className="flex flex-col lg:flex-row lg:items-center lg:justify-between">
          <div>
            <h1 className="text-2xl font-bold text-gray-900">Notes & Reminders</h1>
            <p className="text-gray-600 mt-1">Keep track of important information and set reminders</p>
          </div>
        </div>

        {/* Tabs */}
        <div className="flex gap-4 mt-4 border-b border-gray-200">
          <button
            onClick={() => setActiveTab('notes')}
            className={`pb-2 px-1 font-medium transition-colors ${
              activeTab === 'notes'
                ? 'text-blue-600 border-b-2 border-blue-600'
                : 'text-gray-600 hover:text-gray-900'
            }`}
          >
            Notes
          </button>
          <button
            onClick={() => setActiveTab('reminders')}
            className={`pb-2 px-1 font-medium transition-colors ${
              activeTab === 'reminders'
                ? 'text-blue-600 border-b-2 border-blue-600'
                : 'text-gray-600 hover:text-gray-900'
            }`}
          >
            Reminders
          </button>
          <button
            onClick={() => setActiveTab('wallet')}
            className={`pb-2 px-1 font-medium transition-colors flex items-center gap-2 ${
              activeTab === 'wallet'
                ? 'text-blue-600 border-b-2 border-blue-600'
                : 'text-gray-600 hover:text-gray-900'
            }`}
          >
            <Wallet className="w-4 h-4" />
            My Wallet
          </button>
        </div>
      </div>

      <div className="p-4 lg:p-6">
        {/* Notes Section */}
        {activeTab === 'notes' && (
        <div>
          <div className="flex items-center justify-between mb-4">
            <h2 className="text-xl font-semibold text-gray-900">Notes</h2>
            <button
              onClick={() => openNoteModal()}
              className="bg-primary-600 text-white px-4 py-2 rounded-lg flex items-center space-x-2 hover:bg-primary-700 transition-colors"
            >
              <Plus className="h-4 w-4" />
              <span>Add Note</span>
            </button>
          </div>

          <div className="grid grid-cols-1 md:grid-cols-2 lg:grid-cols-3 xl:grid-cols-4 gap-4">
            {notes.map((note) => {
              const isExpanded = expandedNotes[note._id];
              const isLongText = note.content.length > 150;
              const displayText = isExpanded || !isLongText ? note.content : note.content.slice(0, 150);

              return (
                <div
                  key={note._id}
                  className="relative group rounded-lg p-4 shadow-md hover:shadow-lg transition-all duration-200 flex flex-col"
                  style={{ 
                    backgroundColor: note.color,
                    minHeight: '200px'
                  }}
                >
                  {/* Pin and Visibility icons */}
                  <div className="absolute top-2 right-2 flex items-center gap-1">
                    {note.visibility === 'public' ? (
                      <span className="p-1 bg-white/60 rounded" title="Visible to everyone">
                        <Globe className="h-4 w-4 text-green-600" />
                      </span>
                    ) : (
                      <span className="p-1 bg-white/60 rounded" title="Only visible to you">
                        <Lock className="h-4 w-4 text-gray-500" />
                      </span>
                    )}
                    {note.isPinned && (
                      <Pin className="h-5 w-5 text-gray-700 fill-current" />
                    )}
                  </div>

                  {/* Note content */}
                  <div className="flex-1 mb-2">
                    <h3 className="font-semibold text-gray-900 mb-2 line-clamp-2">{note.heading}</h3>
                    <p className="text-sm text-gray-700 whitespace-pre-wrap">
                      {displayText}
                      {isLongText && !isExpanded && '...'}
                    </p>
                    {isLongText && (
                      <button
                        onClick={() => toggleNoteExpansion(note._id)}
                        className="text-primary-600 hover:text-primary-700 text-sm font-medium mt-1 flex items-center space-x-1"
                      >
                        <span>{isExpanded ? 'less' : 'more'}</span>
                        {isExpanded ? <ChevronUp className="h-3 w-3" /> : <ChevronDown className="h-3 w-3" />}
                      </button>
                    )}
                  </div>

                  {/* Footer - at bottom */}
                  <div className="mt-auto pt-2 border-t border-gray-400/20">
                    <div className="text-xs text-gray-600 mb-2">
                      by {note.createdByName} • {formatDate(note.createdAt)}
                    </div>

                    {/* Action buttons */}
                    <div className="flex items-center space-x-2 opacity-0 group-hover:opacity-100 transition-opacity">
                      <button
                        onClick={() => handleTogglePin(note._id)}
                        className="p-1.5 bg-white/80 hover:bg-white rounded-md transition-colors"
                        title={note.isPinned ? 'Unpin' : 'Pin'}
                      >
                        <Pin className={`h-4 w-4 ${note.isPinned ? 'text-primary-600 fill-current' : 'text-gray-600'}`} />
                      </button>
                      <button
                        onClick={() => handleCopyNote(note._id, note.content)}
                        className="p-1.5 bg-white/80 hover:bg-white rounded-md transition-colors"
                        title="Copy to clipboard"
                      >
                        {copiedNoteId === note._id ? (
                          <Check className="h-4 w-4 text-green-600" />
                        ) : (
                          <Copy className="h-4 w-4 text-gray-600" />
                        )}
                      </button>
                      <button
                        onClick={() => openNoteModal(note)}
                        className="p-1.5 bg-white/80 hover:bg-white rounded-md transition-colors"
                        title="Edit"
                      >
                        <Edit2 className="h-4 w-4 text-gray-600" />
                      </button>
                      <button
                        onClick={() => handleDeleteNote(note._id)}
                        className="p-1.5 bg-white/80 hover:bg-white rounded-md transition-colors"
                        title="Delete"
                      >
                        <Trash2 className="h-4 w-4 text-red-600" />
                      </button>
                    </div>
                  </div>
                </div>
              );
            })}

            {notes.length === 0 && (
              <div className="col-span-full text-center py-12">
                <div className="text-4xl mb-4">📝</div>
                <p className="text-gray-600">No notes yet. Create your first note!</p>
              </div>
            )}
          </div>
        </div>
        )}

        {/* Reminders Section */}
        {activeTab === 'reminders' && (
        <div>
          <div className="flex items-center justify-between mb-4">
            <h2 className="text-xl font-semibold text-gray-900">Reminders</h2>
            <button
              onClick={() => openReminderModal()}
              className="bg-primary-600 text-white px-4 py-2 rounded-lg flex items-center space-x-2 hover:bg-primary-700 transition-colors shadow-sm"
            >
              <Plus className="h-4 w-4" />
              <span>Add Reminder</span>
            </button>
          </div>

          <div className="bg-white rounded-xl border border-gray-200 overflow-hidden shadow-sm">
            {reminders.length > 0 ? (
              <div className="divide-y divide-gray-100">
                {reminders.map((reminder) => {
                  const reminderDate = reminder.isAdvanced && reminder.startDate 
                    ? reminder.startDate 
                    : reminder.reminderDate;
                  const naturalDate = formatNaturalDate(reminderDate);
                  const timeDisplay = reminder.alertTimes && reminder.alertTimes.length > 0
                    ? reminder.alertTimes.map(t => formatTime(t)).join(', ')
                    : formatTime(reminder.reminderTime);
                  const repeatPattern = formatRepeatPattern(reminder, weekDays);
                  
                  return (
                    <div 
                      key={reminder._id} 
                      className="p-4 hover:bg-gray-50 transition-colors group"
                    >
                      <div className="flex items-start gap-3">
                        {/* Checkbox circle */}
                        <div className="mt-0.5 flex-shrink-0">
                          <div className="w-5 h-5 rounded-full border-2 border-gray-300 group-hover:border-primary-500 transition-colors cursor-pointer flex items-center justify-center">
                            <div className="w-3 h-3 rounded-full bg-primary-600 opacity-0 group-hover:opacity-100 transition-opacity" />
                          </div>
                        </div>
                        
                        {/* Content */}
                        <div className="flex-1 min-w-0">
                          <div className="flex items-start justify-between gap-3">
                            <div className="flex-1 min-w-0">
                              <h3 className="font-semibold text-gray-900 mb-1.5 text-base">
                                {reminder.title}
                              </h3>
                              
                              <div className="space-y-1.5 text-sm text-gray-600">
                                {/* Date and Time */}
                                <div className="flex items-center gap-4 flex-wrap">
                                  <div className="flex items-center gap-1.5">
                                    <Calendar className="h-4 w-4 text-gray-400" />
                                    <span className="font-medium">{naturalDate}</span>
                                    {reminder.isAdvanced && reminder.endDate && (
                                      <span className="text-gray-400">→ {formatNaturalDate(reminder.endDate)}</span>
                                    )}
                                  </div>
                                  <div className="flex items-center gap-1.5">
                                    <Clock className="h-4 w-4 text-gray-400" />
                                    <span>{timeDisplay}</span>
                                  </div>
                                </div>
                                
                                {/* Repeat Pattern */}
                                {repeatPattern !== 'One-time' && (
                                  <div className="flex items-center gap-1.5">
                                    <Repeat className="h-4 w-4 text-gray-400" />
                                    <span>{repeatPattern}</span>
                                  </div>
                                )}
                              </div>
                              
                              <div className="flex items-center gap-2 text-xs text-gray-400 mt-2">
                                <span>Created by {reminder.createdByName}</span>
                                {reminder.visibility === 'public' ? (
                                  <span className="inline-flex items-center gap-1 px-1.5 py-0.5 bg-green-50 text-green-600 rounded" title="Visible to everyone">
                                    <Globe className="h-3 w-3" />
                                    <span>Public</span>
                                  </span>
                                ) : (
                                  <span className="inline-flex items-center gap-1 px-1.5 py-0.5 bg-gray-100 text-gray-500 rounded" title="Only visible to you">
                                    <Lock className="h-3 w-3" />
                                    <span>Private</span>
                                  </span>
                                )}
                              </div>
                            </div>

                            {/* Actions */}
                            <div className="flex items-center gap-1 opacity-0 group-hover:opacity-100 transition-opacity">
                              <button
                                onClick={() => openReminderModal(reminder)}
                                className="p-2 text-gray-500 hover:text-primary-600 hover:bg-primary-50 rounded-lg transition-all"
                                title="Edit"
                              >
                                <Edit2 className="h-4 w-4" />
                              </button>
                              <button
                                onClick={() => handleDeleteReminder(reminder._id)}
                                className="p-2 text-gray-500 hover:text-red-600 hover:bg-red-50 rounded-lg transition-all"
                                title="Delete"
                              >
                                <Trash2 className="h-4 w-4" />
                              </button>
                            </div>
                          </div>
                        </div>
                      </div>
                    </div>
                  );
                })}
              </div>
            ) : (
              <div className="text-center py-12">
                <Bell className="h-12 w-12 text-gray-300 mx-auto mb-3" />
                <p className="text-gray-600 font-medium">No reminders yet</p>
                <p className="text-sm text-gray-500 mt-1">Create your first reminder to get started</p>
              </div>
            )}
          </div>
        </div>
        )}

        {/* Wallet Section */}
        {activeTab === 'wallet' && (
          <EmployeeWalletSection />
        )}
      </div>

      {/* Note Modal */}
      {showNoteModal && (
        <div className="fixed inset-0 bg-black bg-opacity-50 flex items-center justify-center z-50 p-4">
          <div className="bg-white rounded-lg shadow-xl max-w-md w-full">
            <div className="flex items-center justify-between p-4 border-b border-gray-200">
              <h3 className="text-lg font-semibold text-gray-900">
                {editingNote ? 'Edit Note' : 'Create Note'}
              </h3>
              <button
                onClick={() => {
                  setShowNoteModal(false);
                  setEditingNote(null);
                  setNoteForm({ heading: '', content: '', visibility: 'private' });
                }}
                className="text-gray-400 hover:text-gray-600"
              >
                <X className="h-5 w-5" />
              </button>
            </div>

            <div className="p-4 space-y-4">
              <div>
                <label className="block text-sm font-medium text-gray-700 mb-1">Heading</label>
                <input
                  type="text"
                  value={noteForm.heading}
                  onChange={(e) => setNoteForm({ ...noteForm, heading: e.target.value })}
                  className="w-full px-3 py-2 border border-gray-300 rounded-lg focus:ring-2 focus:ring-primary-500 focus:border-transparent"
                  placeholder="Enter note heading"
                />
              </div>

              <div>
                <label className="block text-sm font-medium text-gray-700 mb-1">Note</label>
                <textarea
                  value={noteForm.content}
                  onChange={(e) => setNoteForm({ ...noteForm, content: e.target.value })}
                  rows={6}
                  className="w-full px-3 py-2 border border-gray-300 rounded-lg focus:ring-2 focus:ring-primary-500 focus:border-transparent resize-none"
                  placeholder="Write your note here..."
                />
              </div>

              {/* Visibility Toggle */}
              <div>
                <label className="block text-sm font-medium text-gray-700 mb-2">Visibility</label>
                <div className="flex gap-2">
                  <button
                    type="button"
                    onClick={() => setNoteForm({ ...noteForm, visibility: 'private' })}
                    className={`flex-1 flex items-center justify-center gap-2 px-4 py-2.5 rounded-lg border-2 transition-all ${
                      noteForm.visibility === 'private'
                        ? 'border-primary-500 bg-primary-50 text-primary-700'
                        : 'border-gray-200 text-gray-600 hover:border-gray-300'
                    }`}
                  >
                    <Lock className="h-4 w-4" />
                    <span className="font-medium">Only Me</span>
                  </button>
                  <button
                    type="button"
                    onClick={() => setNoteForm({ ...noteForm, visibility: 'public' })}
                    className={`flex-1 flex items-center justify-center gap-2 px-4 py-2.5 rounded-lg border-2 transition-all ${
                      noteForm.visibility === 'public'
                        ? 'border-primary-500 bg-primary-50 text-primary-700'
                        : 'border-gray-200 text-gray-600 hover:border-gray-300'
                    }`}
                  >
                    <Globe className="h-4 w-4" />
                    <span className="font-medium">Everyone</span>
                  </button>
                </div>
                <p className="text-xs text-gray-500 mt-1.5">
                  {noteForm.visibility === 'private'
                    ? 'Only you can see this note'
                    : 'All team members can see this note'}
                </p>
              </div>
            </div>

            <div className="flex items-center justify-end space-x-3 p-4 border-t border-gray-200">
              <button
                onClick={() => {
                  setShowNoteModal(false);
                  setEditingNote(null);
                  setNoteForm({ heading: '', content: '', visibility: 'private' });
                }}
                className="px-4 py-2 text-gray-700 hover:bg-gray-100 rounded-lg transition-colors"
              >
                Cancel
              </button>
              <button
                onClick={editingNote ? handleUpdateNote : handleCreateNote}
                className="px-4 py-2 bg-primary-600 text-white rounded-lg hover:bg-primary-700 transition-colors"
              >
                {editingNote ? 'Update' : 'Create'}
              </button>
            </div>
          </div>
        </div>
      )}

      {/* Reminder Modal - iOS Style */}
      {showReminderModal && (
        <div 
          className="fixed inset-0 bg-black bg-opacity-50 flex items-center justify-center z-50 p-4 overflow-y-auto"
          onClick={(e) => {
            if (e.target === e.currentTarget) {
              setShowReminderModal(false);
              setEditingReminder(null);
              resetReminderForm();
            }
          }}
        >
          <div className="bg-white rounded-2xl shadow-2xl max-w-lg w-full my-8 animate-slide-up">
            {/* Header */}
            <div className="flex items-center justify-between p-6 border-b border-gray-100">
              <h3 className="text-xl font-semibold text-gray-900">
                {editingReminder ? 'Edit Reminder' : 'New Reminder'}
              </h3>
              <button
                onClick={() => {
                  setShowReminderModal(false);
                  setEditingReminder(null);
                  resetReminderForm();
                }}
                className="text-gray-400 hover:text-gray-600 transition-colors p-1"
              >
                <X className="h-5 w-5" />
              </button>
            </div>

            <div className="p-6 space-y-6 max-h-[70vh] overflow-y-auto">
              {/* Title - Simple and prominent */}
              <div>
                <input
                  type="text"
                  value={reminderForm.title}
                  onChange={(e) => {
                    setReminderForm({ ...reminderForm, title: e.target.value });
                    if (formErrors.title) setFormErrors({ ...formErrors, title: null });
                  }}
                  className={`w-full text-lg font-medium text-gray-900 bg-transparent border-0 border-b-2 pb-2 focus:outline-none focus:border-primary-500 transition-colors ${
                    formErrors.title ? 'border-red-500' : 'border-gray-200'
                  }`}
                  placeholder="Title"
                  autoFocus
                />
                {formErrors.title && (
                  <p className="mt-1.5 text-sm text-red-600 flex items-center gap-1">
                    <AlertCircle className="h-4 w-4" />
                    {formErrors.title}
                  </p>
                )}
              </div>

              {/* Simple Mode - Clean iOS-style */}
              <div className="space-y-4">
                {/* Date and Time Row */}
                <div className="grid grid-cols-2 gap-4">
                  <div>
                    <label className="block text-xs font-medium text-gray-500 uppercase tracking-wide mb-2">
                      Date
                    </label>
                    <div className="relative">
                      <input
                        type="date"
                        value={showAdvancedOptions ? reminderForm.startDate : reminderForm.reminderDate}
                        onChange={(e) => {
                          if (showAdvancedOptions) {
                            setReminderForm({ ...reminderForm, startDate: e.target.value });
                            if (formErrors.startDate) setFormErrors({ ...formErrors, startDate: null });
                          } else {
                            setReminderForm({ ...reminderForm, reminderDate: e.target.value });
                            if (formErrors.reminderDate) setFormErrors({ ...formErrors, reminderDate: null });
                          }
                        }}
                        className={`w-full px-4 py-3 border-2 rounded-xl focus:outline-none focus:ring-2 focus:ring-primary-500 focus:border-primary-500 transition-all ${
                          (formErrors.reminderDate || formErrors.startDate) ? 'border-red-500' : 'border-gray-200'
                        }`}
                      />
                      {showAdvancedOptions ? reminderForm.startDate && (
                        <div className="mt-1 text-xs text-gray-500">
                          {formatNaturalDate(reminderForm.startDate)}
                        </div>
                      ) : reminderForm.reminderDate && (
                        <div className="mt-1 text-xs text-gray-500">
                          {formatNaturalDate(reminderForm.reminderDate)}
                        </div>
                      )}
                    </div>
                    {(formErrors.reminderDate || formErrors.startDate) && (
                      <p className="mt-1 text-xs text-red-600 flex items-center gap-1">
                        <AlertCircle className="h-3 w-3" />
                        {formErrors.reminderDate || formErrors.startDate}
                      </p>
                    )}
                  </div>
                  
                  <div>
                    <label className="block text-xs font-medium text-gray-500 uppercase tracking-wide mb-2">
                      Time
                    </label>
                    <div className="relative">
                      <input
                        type="time"
                        value={reminderForm.reminderTime}
                        onChange={(e) => {
                          setReminderForm({ ...reminderForm, reminderTime: e.target.value });
                          if (formErrors.reminderTime) setFormErrors({ ...formErrors, reminderTime: null });
                        }}
                        className={`w-full px-4 py-3 border-2 rounded-xl focus:outline-none focus:ring-2 focus:ring-primary-500 focus:border-primary-500 transition-all ${
                          formErrors.reminderTime ? 'border-red-500' : 'border-gray-200'
                        }`}
                      />
                      {reminderForm.reminderTime && (
                        <div className="mt-1 text-xs text-gray-500">
                          {formatTime(reminderForm.reminderTime)}
                        </div>
                      )}
                    </div>
                    {formErrors.reminderTime && (
                      <p className="mt-1 text-xs text-red-600 flex items-center gap-1">
                        <AlertCircle className="h-3 w-3" />
                        {formErrors.reminderTime}
                      </p>
                    )}
                  </div>
                </div>

                {/* Repeat */}
                <div>
                  <label className="block text-xs font-medium text-gray-500 uppercase tracking-wide mb-2">
                    Repeat
                  </label>
                  <select
                    value={reminderForm.repeatFrequency}
                    onChange={(e) => setReminderForm({ ...reminderForm, repeatFrequency: e.target.value })}
                    className="w-full px-4 py-3 border-2 border-gray-200 rounded-xl focus:outline-none focus:ring-2 focus:ring-primary-500 focus:border-primary-500 transition-all bg-white"
                  >
                    <option value="none">No Repeat</option>
                    <option value="daily">Daily</option>
                    <option value="weekly">Weekly</option>
                    <option value="monthly">Monthly</option>
                    <option value="yearly">Yearly</option>
                  </select>
                </div>

                {/* Visibility Toggle */}
                <div>
                  <label className="block text-xs font-medium text-gray-500 uppercase tracking-wide mb-2">
                    Visibility
                  </label>
                  <div className="flex gap-2">
                    <button
                      type="button"
                      onClick={() => setReminderForm({ ...reminderForm, visibility: 'private' })}
                      className={`flex-1 flex items-center justify-center gap-2 px-4 py-3 rounded-xl border-2 transition-all ${
                        reminderForm.visibility === 'private'
                          ? 'border-primary-500 bg-primary-50 text-primary-700'
                          : 'border-gray-200 text-gray-600 hover:border-gray-300'
                      }`}
                    >
                      <Lock className="h-4 w-4" />
                      <span className="font-medium">Only Me</span>
                    </button>
                    <button
                      type="button"
                      onClick={() => setReminderForm({ ...reminderForm, visibility: 'public' })}
                      className={`flex-1 flex items-center justify-center gap-2 px-4 py-3 rounded-xl border-2 transition-all ${
                        reminderForm.visibility === 'public'
                          ? 'border-primary-500 bg-primary-50 text-primary-700'
                          : 'border-gray-200 text-gray-600 hover:border-gray-300'
                      }`}
                    >
                      <Globe className="h-4 w-4" />
                      <span className="font-medium">Everyone</span>
                    </button>
                  </div>
                  <p className="text-xs text-gray-500 mt-1.5">
                    {reminderForm.visibility === 'private'
                      ? 'Only you can see this reminder'
                      : 'All team members can see this reminder'}
                  </p>
                </div>
              </div>

              {/* Show More / Advanced Options Button */}
              <button
                type="button"
                onClick={() => {
                  const newValue = !showAdvancedOptions;
                  setShowAdvancedOptions(newValue);
                  setReminderForm({ ...reminderForm, isAdvanced: newValue });
                }}
                className="w-full flex items-center justify-between p-3 text-gray-600 hover:bg-gray-50 rounded-xl transition-colors group"
              >
                <span className="text-sm font-medium">
                  {showAdvancedOptions ? 'Show Less' : 'Show More'}
                </span>
                {showAdvancedOptions ? (
                  <ChevronUp className="h-5 w-5 text-gray-400 group-hover:text-gray-600 transition-colors" />
                ) : (
                  <ChevronDown className="h-5 w-5 text-gray-400 group-hover:text-gray-600 transition-colors" />
                )}
              </button>

              {/* Advanced Options - Expandable with animation */}
              <div 
                className={`overflow-hidden transition-all duration-300 ease-in-out ${
                  showAdvancedOptions ? 'max-h-[2000px] opacity-100' : 'max-h-0 opacity-0'
                }`}
              >
                <div className="space-y-5 pt-2 border-t border-gray-100">
                  {/* Date Range */}
                  <div className="grid grid-cols-2 gap-4">
                    <div>
                      <label className="block text-xs font-medium text-gray-500 uppercase tracking-wide mb-2">
                        Start Date
                      </label>
                      <input
                        type="date"
                        value={reminderForm.startDate || reminderForm.reminderDate}
                        onChange={(e) => {
                          setReminderForm({ ...reminderForm, startDate: e.target.value });
                          if (formErrors.startDate) setFormErrors({ ...formErrors, startDate: null });
                        }}
                        className={`w-full px-4 py-3 border-2 rounded-xl focus:outline-none focus:ring-2 focus:ring-primary-500 focus:border-primary-500 transition-all ${
                          formErrors.startDate ? 'border-red-500' : 'border-gray-200'
                        }`}
                      />
                      {formErrors.startDate && (
                        <p className="mt-1 text-xs text-red-600 flex items-center gap-1">
                          <AlertCircle className="h-3 w-3" />
                          {formErrors.startDate}
                        </p>
                      )}
                    </div>
                      <div>
                        <label className="block text-xs font-medium text-gray-500 uppercase tracking-wide mb-2">
                          End Date (Optional)
                        </label>
                        <input
                          type="date"
                          value={reminderForm.endDate}
                          onChange={(e) => {
                            setReminderForm({ ...reminderForm, endDate: e.target.value });
                            if (formErrors.endDate) setFormErrors({ ...formErrors, endDate: null });
                          }}
                          min={reminderForm.startDate || reminderForm.reminderDate}
                          className={`w-full px-4 py-3 border-2 rounded-xl focus:outline-none focus:ring-2 focus:ring-primary-500 focus:border-primary-500 transition-all ${
                            formErrors.endDate ? 'border-red-500' : 'border-gray-200'
                          }`}
                        />
                        {formErrors.endDate && (
                          <p className="mt-1 text-xs text-red-600 flex items-center gap-1">
                            <AlertCircle className="h-3 w-3" />
                            {formErrors.endDate}
                          </p>
                        )}
                      </div>
                  </div>

                  {/* Multiple Alert Times */}
                  <div>
                    <label className="block text-xs font-medium text-gray-500 uppercase tracking-wide mb-2">
                      Additional Alert Times
                    </label>
                    <div className="flex gap-2 mb-2">
                      <input
                        type="time"
                        value={newAlertTime}
                        onChange={(e) => setNewAlertTime(e.target.value)}
                        className="flex-1 px-4 py-2 border-2 border-gray-200 rounded-xl focus:outline-none focus:ring-2 focus:ring-primary-500 focus:border-primary-500 transition-all"
                        placeholder="Add time"
                      />
                      <button
                        onClick={addAlertTime}
                        className="px-4 py-2 bg-primary-600 text-white rounded-xl hover:bg-primary-700 transition-colors font-medium"
                      >
                        Add
                      </button>
                    </div>
                    {reminderForm.alertTimes.length > 0 && (
                      <div className="flex flex-wrap gap-2">
                        {reminderForm.alertTimes.map((time) => (
                          <span
                            key={time}
                            className="inline-flex items-center gap-1.5 px-3 py-1.5 bg-primary-50 text-primary-700 rounded-lg text-sm font-medium"
                          >
                            <Clock className="h-3.5 w-3.5" />
                            <span>{formatTime(time)}</span>
                            <button
                              onClick={() => removeAlertTime(time)}
                              className="ml-1 hover:text-primary-900 transition-colors"
                            >
                              <X className="h-3.5 w-3.5" />
                            </button>
                          </span>
                        ))}
                      </div>
                    )}
                  </div>

                  {/* Advanced Repeat Options */}
                  <div>
                    <label className="block text-xs font-medium text-gray-500 uppercase tracking-wide mb-2">
                      Advanced Repeat
                    </label>
                    <select
                      value={reminderForm.repeatFrequency}
                      onChange={(e) => setReminderForm({ ...reminderForm, repeatFrequency: e.target.value })}
                      className="w-full px-4 py-3 border-2 border-gray-200 rounded-xl focus:outline-none focus:ring-2 focus:ring-primary-500 focus:border-primary-500 transition-all bg-white"
                    >
                      <option value="none">No Repeat</option>
                      <option value="daily">Daily</option>
                      <option value="weekly">Weekly</option>
                      <option value="monthly">Monthly</option>
                      <option value="yearly">Yearly</option>
                      <option value="custom">Custom Interval</option>
                    </select>
                  </div>

                  {/* Weekly Days Selection */}
                  {reminderForm.repeatFrequency === 'weekly' && (
                    <div>
                      <label className="block text-xs font-medium text-gray-500 uppercase tracking-wide mb-3">
                        Repeat on Days
                      </label>
                      <div className="flex flex-wrap gap-2">
                        {weekDays.map((day, index) => (
                          <button
                            key={day}
                            type="button"
                            onClick={() => toggleWeekDay(index)}
                            className={`px-4 py-2 rounded-xl text-sm font-medium transition-all ${
                              reminderForm.weeklyDays.includes(index)
                                ? 'bg-primary-600 text-white shadow-sm'
                                : 'bg-gray-100 text-gray-700 hover:bg-gray-200'
                            }`}
                          >
                            {day}
                          </button>
                        ))}
                      </div>
                    </div>
                  )}

                  {/* Monthly Options */}
                  {reminderForm.repeatFrequency === 'monthly' && (
                    <div className="space-y-4 p-4 bg-gray-50 rounded-xl">
                      <label className="block text-xs font-medium text-gray-700 mb-3">Monthly Pattern</label>
                      
                      <div className="space-y-3">
                        <label className="flex items-center gap-3 cursor-pointer">
                          <input
                            type="radio"
                            checked={reminderForm.monthlyType === 'date'}
                            onChange={() => setReminderForm({ ...reminderForm, monthlyType: 'date' })}
                            className="text-primary-600 focus:ring-primary-500"
                          />
                          <span className="text-sm text-gray-700">On specific date</span>
                        </label>
                        {reminderForm.monthlyType === 'date' && (
                          <select
                            value={reminderForm.monthlyDate}
                            onChange={(e) => setReminderForm({ ...reminderForm, monthlyDate: parseInt(e.target.value) })}
                            className="ml-7 w-full px-3 py-2 border-2 border-gray-200 rounded-lg focus:outline-none focus:ring-2 focus:ring-primary-500 focus:border-primary-500"
                          >
                            {Array.from({ length: 31 }, (_, i) => i + 1).map((date) => (
                              <option key={date} value={date}>Day {date}</option>
                            ))}
                          </select>
                        )}
                        
                        <label className="flex items-center gap-3 cursor-pointer">
                          <input
                            type="radio"
                            checked={reminderForm.monthlyType === 'weekday'}
                            onChange={() => setReminderForm({ ...reminderForm, monthlyType: 'weekday' })}
                            className="text-primary-600 focus:ring-primary-500"
                          />
                          <span className="text-sm text-gray-700">On specific week and day</span>
                        </label>
                        {reminderForm.monthlyType === 'weekday' && (
                          <div className="ml-7 grid grid-cols-2 gap-2">
                            <select
                              value={reminderForm.monthlyWeekNumber}
                              onChange={(e) => setReminderForm({ ...reminderForm, monthlyWeekNumber: parseInt(e.target.value) })}
                              className="px-3 py-2 border-2 border-gray-200 rounded-lg focus:outline-none focus:ring-2 focus:ring-primary-500 focus:border-primary-500"
                            >
                              <option value={1}>First</option>
                              <option value={2}>Second</option>
                              <option value={3}>Third</option>
                              <option value={4}>Fourth</option>
                              <option value={-1}>Last</option>
                            </select>
                            <select
                              value={reminderForm.monthlyWeekDay}
                              onChange={(e) => setReminderForm({ ...reminderForm, monthlyWeekDay: parseInt(e.target.value) })}
                              className="px-3 py-2 border-2 border-gray-200 rounded-lg focus:outline-none focus:ring-2 focus:ring-primary-500 focus:border-primary-500"
                            >
                              {weekDays.map((day, index) => (
                                <option key={day} value={index}>{day}</option>
                              ))}
                            </select>
                          </div>
                        )}
                      </div>
                    </div>
                  )}

                  {/* Custom Interval */}
                  {reminderForm.repeatFrequency === 'custom' && (
                    <div className="grid grid-cols-2 gap-4 p-4 bg-gray-50 rounded-xl">
                      <div>
                        <label className="block text-xs font-medium text-gray-700 mb-2">Every</label>
                        <input
                          type="number"
                          min="1"
                          value={reminderForm.customInterval}
                          onChange={(e) => setReminderForm({ ...reminderForm, customInterval: parseInt(e.target.value) || 1 })}
                          className="w-full px-3 py-2 border-2 border-gray-200 rounded-lg focus:outline-none focus:ring-2 focus:ring-primary-500 focus:border-primary-500"
                        />
                      </div>
                      <div>
                        <label className="block text-xs font-medium text-gray-700 mb-2">Unit</label>
                        <select
                          value={reminderForm.customIntervalUnit}
                          onChange={(e) => setReminderForm({ ...reminderForm, customIntervalUnit: e.target.value })}
                          className="w-full px-3 py-2 border-2 border-gray-200 rounded-lg focus:outline-none focus:ring-2 focus:ring-primary-500 focus:border-primary-500"
                        >
                          <option value="days">Days</option>
                          <option value="weeks">Weeks</option>
                          <option value="months">Months</option>
                        </select>
                      </div>
                    </div>
                  )}
                </div>
              </div>
            </div>

            {/* Footer Actions */}
            <div className="flex items-center justify-end gap-3 p-6 border-t border-gray-100 bg-gray-50 rounded-b-2xl">
              <button
                onClick={() => {
                  setShowReminderModal(false);
                  setEditingReminder(null);
                  resetReminderForm();
                }}
                className="px-5 py-2.5 text-gray-700 hover:bg-white rounded-xl transition-colors font-medium"
              >
                Cancel
              </button>
              <button
                onClick={editingReminder ? handleUpdateReminder : handleCreateReminder}
                className="px-5 py-2.5 bg-primary-600 text-white rounded-xl hover:bg-primary-700 transition-colors font-medium shadow-sm"
              >
                {editingReminder ? 'Save' : 'Create'}
              </button>
            </div>
          </div>
        </div>
      )}

      {/* File Upload Modal */}
      {showFileUploadModal && currentFile && (
        <div className="fixed inset-0 bg-black bg-opacity-50 flex items-center justify-center z-50 p-4">
          <div className="bg-white rounded-lg shadow-xl max-w-md w-full">
            <div className="flex items-center justify-between p-4 border-b border-gray-200">
              <h3 className="text-lg font-semibold text-gray-900">Upload File</h3>
              <button
                onClick={() => {
                  setShowFileUploadModal(false);
                  setCurrentFile(null);
                  setFileNote('');
                }}
                className="text-gray-400 hover:text-gray-600"
              >
                <X className="h-5 w-5" />
              </button>
            </div>

            <div className="p-4 space-y-4">
              <div className="flex items-center space-x-3 p-3 bg-gray-50 rounded-lg">
                <div className="text-primary-600">
                  {getFileIcon(currentFile.name.split('.').pop())}
                </div>
                <div className="flex-1 min-w-0">
                  <p className="text-sm font-medium text-gray-900 truncate">{currentFile.name}</p>
                  <p className="text-xs text-gray-500">{formatFileSize(currentFile.size)}</p>
                </div>
              </div>

              <div>
                <label className="block text-sm font-medium text-gray-700 mb-1">
                  Add a Note (Optional)
                </label>
                <textarea
                  value={fileNote}
                  onChange={(e) => setFileNote(e.target.value)}
                  rows={4}
                  className="w-full px-3 py-2 border border-gray-300 rounded-lg focus:ring-2 focus:ring-primary-500 focus:border-transparent resize-none"
                  placeholder="Add a description or note about this file..."
                />
              </div>
            </div>

            <div className="flex items-center justify-end space-x-3 p-4 border-t border-gray-200">
              <button
                onClick={() => {
                  setShowFileUploadModal(false);
                  setCurrentFile(null);
                  setFileNote('');
                }}
                className="px-4 py-2 text-gray-700 hover:bg-gray-100 rounded-lg transition-colors"
              >
                Cancel
              </button>
              <button
                onClick={handleSaveFile}
                className="px-4 py-2 bg-primary-600 text-white rounded-lg hover:bg-primary-700 transition-colors"
              >
                Upload
              </button>
            </div>
          </div>
        </div>
      )}

      {/* Files Section */}
      <div className="p-4 lg:p-6">
        <div className="flex items-center justify-between mb-4">
          <div>
            <h2 className="text-xl font-semibold text-gray-900">Files & Documents</h2>
            <p className="text-sm text-gray-600 mt-1">Upload and manage your important files and credentials</p>
          </div>
          <div>
            <input
              type="file"
              id="file-upload"
              multiple
              accept=".pdf,.doc,.docx,.txt,.xls,.xlsx,.jpg,.jpeg,.png,.gif,.webp"
              onChange={handleFileUpload}
              className="hidden"
            />
            <label
              htmlFor="file-upload"
              className="inline-flex items-center space-x-2 px-4 py-2 bg-primary-600 text-white rounded-lg hover:bg-primary-700 transition-colors cursor-pointer"
            >
              <Upload className="h-4 w-4" />
              <span>Upload Files</span>
            </label>
          </div>
        </div>

        {/* Uploading Queue */}
        {uploadingFiles.length > 0 && (
          <div className="mb-6 bg-blue-50 border border-blue-200 rounded-lg p-4">
            <h3 className="text-sm font-semibold text-blue-900 mb-3">
              Files Ready to Upload ({uploadingFiles.length})
            </h3>
            <div className="grid grid-cols-1 md:grid-cols-2 lg:grid-cols-3 gap-3">
              {uploadingFiles.map((file, index) => (
                <div
                  key={index}
                  className="flex items-center justify-between p-3 bg-white border border-blue-200 rounded-lg hover:shadow-sm transition-shadow"
                >
                  <div className="flex items-center space-x-2 flex-1 min-w-0">
                    <div className="text-primary-600 flex-shrink-0">
                      {getFileIcon(file.name.split('.').pop())}
                    </div>
                    <div className="flex-1 min-w-0">
                      <p className="text-sm font-medium text-gray-900 truncate">{file.name}</p>
                      <p className="text-xs text-gray-500">{formatFileSize(file.size)}</p>
                    </div>
                  </div>
                  <div className="flex items-center space-x-1 ml-2">
                    <button
                      onClick={() => openFileModal(file)}
                      className="p-1.5 text-primary-600 hover:bg-primary-50 rounded transition-colors"
                      title="Add details and upload"
                    >
                      <Upload className="h-4 w-4" />
                    </button>
                    <button
                      onClick={() => removeUploadingFile(file)}
                      className="p-1.5 text-red-600 hover:bg-red-50 rounded transition-colors"
                      title="Remove"
                    >
                      <X className="h-4 w-4" />
                    </button>
                  </div>
                </div>
              ))}
            </div>
          </div>
        )}

        {/* Uploaded Files */}
        {files.length === 0 && uploadingFiles.length === 0 ? (
          <div className="bg-white rounded-lg border border-gray-200 p-12 text-center">
            <Upload className="h-16 w-16 mx-auto mb-4 text-gray-300" />
            <h3 className="text-lg font-semibold text-gray-900 mb-2">No files uploaded yet</h3>
            <p className="text-gray-600 mb-4">
              Start by uploading your important documents and files
            </p>
            <label
              htmlFor="file-upload"
              className="inline-flex items-center space-x-2 px-4 py-2 bg-primary-600 text-white rounded-lg hover:bg-primary-700 transition-colors cursor-pointer"
            >
              <Upload className="h-4 w-4" />
              <span>Upload Your First File</span>
            </label>
          </div>
        ) : (
          <div className="grid grid-cols-1 md:grid-cols-2 lg:grid-cols-3 xl:grid-cols-4 gap-4">
            {files.map((file) => (
              <div
                key={file._id}
                className="bg-white border border-gray-200 rounded-lg p-4 hover:shadow-lg transition-shadow group"
              >
                <div className="flex items-start justify-between mb-3">
                  <div className="flex items-center space-x-3 flex-1 min-w-0">
                    <div className="text-primary-600 flex-shrink-0">
                      {getFileIcon(file.fileType)}
                    </div>
                    {renamingFile && renamingFile._id === file._id ? (
                      <input
                        type="text"
                        value={renameValue}
                        onChange={(e) => setRenameValue(e.target.value)}
                        onKeyPress={(e) => {
                          if (e.key === 'Enter') {
                            handleRenameFile();
                          }
                        }}
                        className="flex-1 px-2 py-1 text-sm border border-primary-300 rounded focus:ring-2 focus:ring-primary-500 focus:border-transparent"
                        autoFocus
                      />
                    ) : (
                      <div className="flex-1 min-w-0">
                        <p className="text-sm font-semibold text-gray-900 truncate">{file.filename}</p>
                        <p className="text-xs text-gray-500">{formatFileSize(file.size)}</p>
                      </div>
                    )}
                  </div>
                </div>

                {file.noteContent && (
                  <div className="mb-3 p-2 bg-gray-50 rounded text-xs text-gray-700">
                    <p className="line-clamp-2">{file.noteContent}</p>
                  </div>
                )}

                <div className="flex items-center justify-between pt-3 border-t border-gray-200">
                  <span className="text-xs text-gray-500 capitalize">
                    {file.sourceType}
                  </span>
                  <div className="flex items-center space-x-1 opacity-0 group-hover:opacity-100 transition-opacity">
                    {renamingFile && renamingFile._id === file._id ? (
                      <>
                        <button
                          onClick={handleRenameFile}
                          className="p-1.5 text-green-600 hover:bg-green-50 rounded transition-colors"
                          title="Save"
                        >
                          <Check className="h-4 w-4" />
                        </button>
                        <button
                          onClick={cancelRename}
                          className="p-1.5 text-gray-600 hover:bg-gray-100 rounded transition-colors"
                          title="Cancel"
                        >
                          <X className="h-4 w-4" />
                        </button>
                      </>
                    ) : (
                      <>
                        <button
                          onClick={() => downloadFile(file.url)}
                          className="p-1.5 text-primary-600 hover:bg-primary-50 rounded transition-colors"
                          title="Download"
                        >
                          <Download className="h-4 w-4" />
                        </button>
                        <button
                          onClick={() => startRenameFile(file)}
                          className="p-1.5 text-gray-600 hover:bg-gray-100 rounded transition-colors"
                          title="Rename"
                        >
                          <Edit2 className="h-4 w-4" />
                        </button>
                        <button
                          onClick={() => handleDeleteFile(file)}
                          className="p-1.5 text-red-600 hover:bg-red-50 rounded transition-colors"
                          title="Delete"
                        >
                          <Trash2 className="h-4 w-4" />
                        </button>
                      </>
                    )}
                  </div>
                </div>

                <div className="mt-2 text-xs text-gray-400">
                  {new Date(file.uploadedAt).toLocaleDateString()}
                </div>
              </div>
            ))}
          </div>
        )}
      </div>
    </div>
  );
};

export default NotesReminders;<|MERGE_RESOLUTION|>--- conflicted
+++ resolved
@@ -2,22 +2,14 @@
 // REPLACE entire file with this
 
 import React, { useState, useEffect } from 'react';
-<<<<<<< HEAD
-import { Plus, Pin, Edit2, Trash2, X, Calendar, Clock, Repeat, Bell, Copy, Check, ChevronDown, ChevronUp, Upload, File, FileText, FileSpreadsheet, Image as ImageIcon, Download, Paperclip, ChevronRight, AlertCircle, Wallet } from 'lucide-react';
-=======
 import { Plus, Pin, Edit2, Trash2, X, Calendar, Clock, Repeat, Bell, Copy, Check, ChevronDown, ChevronUp, Upload, File, FileText, FileSpreadsheet, Image as ImageIcon, Download, Paperclip, ChevronRight, AlertCircle, Globe, Lock } from 'lucide-react';
->>>>>>> e74eeb47
 import noteService from '../../services/noteService';
 import reminderService from '../../services/reminderService';
 import { useNotifications } from '../../context/NotificationContext';
-import { useAuth } from '../../context/AuthContext';
 import toast from 'react-hot-toast';
 import { formatNaturalDate, formatDateTime, formatTime, getSmartDefaults, formatRepeatPattern } from '../../utils/formatters';
-import EmployeeWalletSection from '../../components/wallet/EmployeeWalletSection';
 
 const NotesReminders = () => {
-  const { user } = useAuth();
-  const [activeTab, setActiveTab] = useState('notes');
   const [notes, setNotes] = useState([]);
   const [reminders, setReminders] = useState([]);
   const [loading, setLoading] = useState(true);
@@ -639,46 +631,10 @@
             <p className="text-gray-600 mt-1">Keep track of important information and set reminders</p>
           </div>
         </div>
-
-        {/* Tabs */}
-        <div className="flex gap-4 mt-4 border-b border-gray-200">
-          <button
-            onClick={() => setActiveTab('notes')}
-            className={`pb-2 px-1 font-medium transition-colors ${
-              activeTab === 'notes'
-                ? 'text-blue-600 border-b-2 border-blue-600'
-                : 'text-gray-600 hover:text-gray-900'
-            }`}
-          >
-            Notes
-          </button>
-          <button
-            onClick={() => setActiveTab('reminders')}
-            className={`pb-2 px-1 font-medium transition-colors ${
-              activeTab === 'reminders'
-                ? 'text-blue-600 border-b-2 border-blue-600'
-                : 'text-gray-600 hover:text-gray-900'
-            }`}
-          >
-            Reminders
-          </button>
-          <button
-            onClick={() => setActiveTab('wallet')}
-            className={`pb-2 px-1 font-medium transition-colors flex items-center gap-2 ${
-              activeTab === 'wallet'
-                ? 'text-blue-600 border-b-2 border-blue-600'
-                : 'text-gray-600 hover:text-gray-900'
-            }`}
-          >
-            <Wallet className="w-4 h-4" />
-            My Wallet
-          </button>
-        </div>
       </div>
 
-      <div className="p-4 lg:p-6">
+      <div className="p-4 lg:p-6 space-y-8">
         {/* Notes Section */}
-        {activeTab === 'notes' && (
         <div>
           <div className="flex items-center justify-between mb-4">
             <h2 className="text-xl font-semibold text-gray-900">Notes</h2>
@@ -794,10 +750,8 @@
             )}
           </div>
         </div>
-        )}
 
         {/* Reminders Section */}
-        {activeTab === 'reminders' && (
         <div>
           <div className="flex items-center justify-between mb-4">
             <h2 className="text-xl font-semibold text-gray-900">Reminders</h2>
@@ -918,12 +872,6 @@
             )}
           </div>
         </div>
-        )}
-
-        {/* Wallet Section */}
-        {activeTab === 'wallet' && (
-          <EmployeeWalletSection />
-        )}
       </div>
 
       {/* Note Modal */}
